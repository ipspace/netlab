# Building a Mikrotik RouterOS 7 CHR Libvirt Box

Mikrotik RouterOS 7 CHR is supported by the **netlab libvirt package** command. To build it:

* Create an empty directory on a Ubuntu machine with *libvirt* and *Vagrant*.
* Download the CHR 7 vmdk disk image into that directory (unzip the ZIP archive if you downloaded a .zip file)
* Execute **netlab libvirt package routeros7 _virtual-disk-file-name_** and follow the instructions

```{warning}
<<<<<<< HEAD
* The **‌netlab libvirt package routeros7** command has been tested on Ubuntu 22.04 LTS and might not work on other Linux distros.
=======
If you're using a *‌netlab* release older than 1.8.2, or if you're using a Linux distribution other than Ubuntu, please [read the box-building caveats first](libvirt-box-caveats.md).
>>>>>>> 8b135797
```

## Initial Device Configuration

During the box-building process (inspired by the [step-by-step instructions by Stefano Sasso](http://stefano.dscnet.org/a/mikrotik_vagrant/)), you'll have to copy-paste the initial device configuration. **netlab libvirt config routeros7** command displays the build recipe:

```{eval-rst}
.. include:: routeros7.txt
   :literal:
```

## Hack for the ether1 Interface

The initial device configuration includes a hack to create a DHCP address on the new VM's first ethernet interface (*ether1*).

*RouterOS* saves the existing network interfaces, together with their names, and checks for their existence on subsequent boots. Every time it finds a new ethernet interface, the new interface is added to the list with a "sequence number," i.e., ether2, ether3, and so on.

The network interface we used during the installation will no longer be present at the next boot time, and the "new" first interface will be called *ether2*, which we don’t like.

However, if we rename the current interface to something other than *ether1*, the "new" first interface will be called *ether1* -- exactly what we need.

At the same time, since the DHCP client configuration is linked to the current interface (and the configuration is referenced by ID, not by interface name), we need to change the DHCP Client configuration on every boot to use the new *ether1* interface -- that's the role of the system scheduler script included in the initial configuration.<|MERGE_RESOLUTION|>--- conflicted
+++ resolved
@@ -7,11 +7,7 @@
 * Execute **netlab libvirt package routeros7 _virtual-disk-file-name_** and follow the instructions
 
 ```{warning}
-<<<<<<< HEAD
-* The **‌netlab libvirt package routeros7** command has been tested on Ubuntu 22.04 LTS and might not work on other Linux distros.
-=======
 If you're using a *‌netlab* release older than 1.8.2, or if you're using a Linux distribution other than Ubuntu, please [read the box-building caveats first](libvirt-box-caveats.md).
->>>>>>> 8b135797
 ```
 
 ## Initial Device Configuration
