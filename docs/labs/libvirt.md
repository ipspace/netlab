--- conflicted
+++ resolved
@@ -301,11 +301,8 @@
    asav.md
    cat8000v.md
    csr.md
-<<<<<<< HEAD
    cumulus_nvue.md
-=======
    fortios.md
->>>>>>> 10768abc
    iosv.md
    iosvl2.md
    iosxr.md
