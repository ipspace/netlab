--- conflicted
+++ resolved
@@ -59,13 +59,8 @@
 | Cisco IOS XE[^18v]       | ✅| ✅| ✅| ✅| ✅|
 | Cisco Nexus OS           | ✅| ✅| ✅| ❌ | ❌ |
 | Cumulus Linux            | ✅| ✅| ✅| ✅| ✅|
-<<<<<<< HEAD
-| Cumulus Linux 5.x (NVUE) | ✅| ✅| ❌ | ✅ | ❌ |
 | Dell OS10 ([❗](caveats-os10)) | ✅| ✅| ✅| ✅| ✅|
-=======
 | Cumulus Linux 5.x (NVUE) | ✅| ✅| ❌ | ✅ | ✅|
-| Dell OS10 ([❗](caveats-os10)) | | ✅| ✅| ✅| ❌ | ✅|
->>>>>>> 6796a3e9
 | Fortinet FortiOS         |[❗](caveats-fortios)| ✅ | ❌ | ❌ | ❌ |
 | FRR                      | ✅| ✅| ✅| ✅| ✅|
 | Junos[^Junos]            | ✅| ✅| ✅| ❌ | ❌ |
