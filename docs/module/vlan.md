--- conflicted
+++ resolved
@@ -188,15 +188,10 @@
 * IP prefixes are not assigned to the physical interfaces with VLAN trunks. If you want to assign IP addresses to default native VLAN (1), use **role** or **prefix** link attribute.
 <!--
 * When the VLAN forwarding mode is set to *route*, the VLAN IP address is  assigned to the routed subinterface (see also [](module-vlan-creating-interfaces)).
-<<<<<<< HEAD
 -->
-=======
--->
-
 (module-vlan-caveats)=
 ## Known Caveats
 
 If we document them, they're not bugs, right?
 
-* Devices connected to a single-node VLAN will not have VLAN-wide list of neighbors on the interface connected to that node. EBGP sessions that should be configured over that VLAN might be missing.
->>>>>>> f78fcb0e
+* Devices connected to a single-node VLAN will not have VLAN-wide list of neighbors on the interface connected to that node. EBGP sessions that should be configured over that VLAN might be missing.