# BGP Configuration Module

This configuration module configures BGP routing process and BGP neighbors on most [supported platforms](../platforms.md). The configuration module sets up BGP sessions according to these simple design rules:

* EBGP sessions are established between directly-connected IP addresses on every link where the connected routers belong to different autonomous systems. Parallel sessions are established for all address families (IPv4, IPv6) configured on the link.
* IBGP sessions are established between loopback interfaces of routers in the same autonomous system. Parallel sessions are established for all address families configured on the loopback interfaces.
* IGBP sessions could form a full mesh (when no router reflectors are configured in the autonomous system) or a hubs-and-spokes topology with a single route reflector cluster and a full mesh of IBGP sessions between route reflectors.
* Sessions (IBGP or EBGP) between directly-connected IP addresses are established whenever the real AS or the local AS of the devices differ, allowing you to build scenarios like IBGP-over-EBGP (EVPN design) or IBGP mesh across  multiple autonomous systems (ISP migration scenario).

More interesting BGP topologies can be created with [custom plugins](../plugins.md).

```eval_rst
.. contents:: Table of Contents
   :depth: 2
   :local:
   :backlinks: none
```

## Supported BGP Features

* Multiple autonomous systems
* IPv4 and IPv6 address families
* Direct (single-hop) EBGP sessions
* IBGP sessions between loopback interfaces
* EBGP sessions between auto-generated IPv6 link-local addresses
* RFC8950-style IPv4 address family on EBGP IPv6 LLA sessions
* BGP route reflectors
* Next-hop-self control on IBGP sessions
* BGP community propagation
* Configurable activation of default address families
* Configurable link prefix advertisement
* Additional (dummy) prefix advertisement
* Changing local autonomous system for individual BGP sessions (*local-as*)
* Static **router-id** and **cluster-id**
* Interaction with OSPF or IS-IS (IGP is disabled on external links)

## Platform Support

[Platforms supporting BGP configuration module](platform-routing-support) support most of the functionality mentioned above with the following exceptions:

* Cumulus Linux 5.2.0 using NVUE cannot configure IBGP sessions between loopback interfaces. Please [see caveats for more details](caveats-cumulus-nvue).

The following features are only supported on a subset of platforms:

| Operating system      | IPv6 LLA<br />EBGP sessions | Unnumbered IPv4<br />EBGP sessions | EBGP<br>local AS | IBGP<br>local AS | Configurable<br>default AF |
| --------------------- | :-: | :-: | :-: | :-: | :-: |
| Arista EOS            |  ❌  |  ❌  |  ✅ |  ✅ |  ✅ |
| Cisco IOS/IOS XE      |  ❌  |  ❌  |  ✅ |  ✅ |  ✅ |
| Cumulus Linux 4.x     |  ✅ |  ✅ |  ✅ |  ✅ |  ✅ |
| Cumulus Linux 5.x     |  ✅ |  ✅ |  ❌  |  ❌  |  ✅ |
| Dell OS10             |  ✅  |  ✅  |  ✅ |  ❌  |  ✅  |
| FRR 7.5.0             |  ✅ |  ❌  |  ✅  |  ✅  |  ✅ |
| Nokia SR Linux        |  ✅ |  ❌ |  ✅ |  ✅  |  ✅  |
<<<<<<< HEAD
| Nokia SR OS           |  ❌ |  ❌ |  ✅ |  ✅  |  ✅  |
| VyOS                  |  ❌  |  ❌  |  ✅ |  ❌  |  ✅  |
=======
| VyOS                  |  ✅  |  ✅  |  ✅ |  ❌  |  ✅  |
>>>>>>> 2014a259

## Global BGP Configuration Parameters

You could use *global* or *per-node* parameters to configure BGP autonomous systems and route reflectors:

* Specify BGP AS and route reflector status of individual nodes with **bgp.as** and **bgp.rr** node parameters.
* Using a global **as_list**, specify members and route reflectors in multiple autonomous systems in your lab.

The simplest way to build a network with a single BGP autonomous system is to specify the BGP AS number in global **bgp.as** parameter and the list of route reflectors in the global **bgp.rr_list** parameter (See [IBGP-over-OSPF Data Center Fabric example](bgp_example/ibgp.md) for details):

```
bgp:
  as: 65000
  rr_list: [ s1, s2 ]
```

When building a more complex lab with multiple autonomous systems, you might want to use **bgp.as_list** global parameter to specify a dictionary of autonomous systems (although you could still set BGP AS numbers and RR status with node attributes). Every autonomous system in the **bgp.as_list** should have two elements:

* **members** -- list of nodes within the autonomous system
* **rr** -- list of route reflectors within the autonomous system.

For example, use the following configuration to build a core network connected to two external autonomous systems:

```
bgp:
  as_list:
    65000:
      members: [ rr1, rr2, pe1, pe2 ]
      rr: [ rr1, rr2 ]
    65001:
      members: [ e1 ]
    65002:
      members: [ e2 ]
``` 

## Advanced Global Configuration Parameters

Advanced global configuration parameters include:

* **bgp.community** -- configure BGP community propagation. By defaults, standard and extended communities are propagated to IBGP neighbors, and standard communities are propagated to EBGP neighbors. See *[BGP Community Propagation](#bgp-communities-propagation)* for more details.
* **bgp.advertise_roles** -- list of link types and roles. Links matching any element of the list will be advertised into BGP. See *[Advertised BGP Prefixes](#advertised-bgp-prefixes)* for details.
* **bgp.ebgp_role** -- link role set on links connecting nodes from different autonomous systems. See *[Interaction with IGP](#interaction-with-igp)* for details.
* **bgp.advertise_loopback** -- when set to `True` (default), the loopback IP address is advertised as a BGP prefix. Set it to `False` in global defaults or as a node setting to disable loopback prefix advertisements.

## Node Configuration Parameters

Instead of using a global list of autonomous systems, you could specify a BGP autonomous system and route reflector role on individual nodes using these parameters:

* **bgp.as**: AS number -- specified on a node, or as default global value (propagated to all nodes without a specified AS number)
* **bgp.rr** -- the node is BGP route reflector within its autonomous system.

```{note}
* **bgp.as** parameter *must* be specified for every node using BGP configuration module.
* The node AS number could be derived from the global **bgp.as_list**, from the default (global) value of **bgp.as** parameter, or specified on the node itself. Explore [simple BGP example](bgp_example/simple.md) to see how you can combine global AS number with node AS number.
* Specifying a BGP autonomous system on individual nodes makes sense when each node uses a different BGP AS. See [EBGP leaf-and-spine fabric example](bgp_example/ebgp.md) for details.
```

Additional per-node BGP configuration parameters include:

* **bgp.advertise_loopback** -- when set to `False`, the loopback IP prefix is not advertised in BGP. See also [*Advanced Global Configuration Parameters*](#advanced-global-configuration-parameters).
* **bgp.community** -- override global BGP community propagation defaults for this node. See *[BGP Community Propagation](#bgp-communities-propagation)* for more details.
* **bgp.local_as** -- the autonomous system to use on all EBGP sessions.
* **bgp.next_hop_self** -- use *next-hop-self* on IBGP sessions. This parameter can also be specified as a global value; system default is **true**.
* **bgp.originate** -- a list of additional prefixes to advertise. The advertised prefixes are supported with a static route pointing to *Null0*.
* **bgp.router_id** -- set static router ID. Default **router_id** is taken from the IPv4 address of the loopback interface or from the **router_id** address pool if there's no usable IPv4 address on the loopback interface.

Finally, BGP configuration module supports these advanced node parameters that you probably shouldn't touch without a very good reason:

* **bgp.rr_cluster_id** -- set static route reflector cluster ID. The default value is the lowest router ID of all route reflectors within the autonomous system.
* **bgp.replace_global_as** (default: True) -- the default implementation of **neighbor local-as** command replaces the real autonomous system (**bgp.as**) with the *local* autonomous system. Set this parameter to *false* to disable that functionality and include both autonomous systems in the AS path[^RAS_P].
* **bgp.sessions** (node or global parameter) -- specifies which transport sessions (IPv4 and/or IPv6) should be created for each BGP session type (IBGP, EBGP, or IBGP created through *local-as*)[^SESS_DM]. See *[bgp-sessions](https://github.com/ipspace/netlab/blob/dev/tests/topology/input/bgp-sessions.yml)* test case for an example.
* **bgp.activate** (node or global parameter) -- specifies which default address families (IPv4 AF on IPv4 session, IPv6 on IPv6 session) should be created for each BGP session type (IBGP, EBGP, or IBGP created through *local-as*)[^ACT_CFG]. See *[leaf-spine](https://github.com/ipspace/netlab/blob/dev/tests/integration/bgp/local-as/leaf-spine.yml)* local AS test case for an example.

[^SESS_DM]: This parameter influences the data structures built during the data transformation phase and is thus available on all platforms supporting BGP configuration module.

[^ACT_CFG]: This parameter has to be supported by the device configuration templates and is thus not available on all platforms.

[^RAS_P]: This functionality might not be configurable on all platforms. For example, Arista EOS supports only the **neighbor local-as no-prepend replace-as** command.

## Link-Level Parameters

You can also use these link-level parameters to influence the BGP prefix advertisements:

* **bgp.advertise** -- The link prefix will be configured with the **network** statement within the BGP process.

See [examples](#more-examples) for sample usage guidelines.

## Interface-Level Parameters

You can specify **bgp.local_as** for individual node-to-link attachments, for example:

```
links:
- r1:
    bgp.local_as: 65100
  r2:
    bgp.local_as: 65101
```

## Advertised BGP Prefixes

The following IPv4/IPv6 prefixes are configured with **network** statements within the BGP routing process:

* Loopback interface IPv4/IPv6 prefix unless the **bgp.advertise_loopback** is set to `False`.
* IPv4/IPv6 prefixes from links with **bgp.advertise** parameter set to **true**.
* Prefixes assigned to *stub* networks -- links with a single node attached to them or links with **role** set to **stub**. To prevent a stub prefix from being advertised, set **bgp.advertise** link parameter to **false**
* IPv4 prefixes in **bgp.originate** list. Static routes to *Null0* are created for those prefixes if needed.

### Using bgp.advertise Link Attribute

* If you set **bgp.advertise** parameter on a link, all nodes connected to the link advertise the link prefix. In the following example, PE1 and PE2 advertise the link prefix.

```
links:
...
- pe1:
  pe2:
  bgp:
    advertise: true
```

* If you set **bgp.advertise** parameter within a node connected to a link, only that node advertises the link prefix. In the following example, only PE1 advertises the link prefix:

```
links:
...
- pe1:
    bgp:
      advertise: true
  pe2:
```

* You can change the default prefix advertisement rules with the  **defaults.bgp.advertise_roles** list. The system default value of that variable is **[ stub ]**. For example, to advertise LAN (multi-access) and stub prefixes, use the following setting:

```
defaults:
  bgp:
    advertise_roles: [ lan, stub ]
```

### Using bgp.originate Node Attribute

If you set **bgp.originate** parameter on a node, the node will advertise the prefix in to BGP via a network statement, and create a static route for the prefix with a nexthop set to *Null0*.

```
nodes:
...
  pe1:
    module: [bgp]
    bgp:
      originate:
        - "172.16.0.0/19"
```

## BGP Sessions

The BGP transformation module builds a list of BGP neighbors for ever node. That list of neighbors is then used to configure BGP neighbors within the BGP routing process:

**IBGP sessions**
* If there are no route reflectors within an autonomous system (no device within the autonomous system has **bgp.rr** set to *true*), you'll get a full mesh of IBGP sessions.
* Router reflectors have IBGP sessions to all other nodes in the same AS. When the remote node is not a router reflector, *route-reflector-client* is configured on the IBGP session.
* Route reflector clients have IBGP sessions with route reflectors (nodes within the same AS with **bgp.rr** set).
* IBGP sessions are established between loopback interfaces. You should combine IBGP deployment with an IGP configuration module like [OSPF](ospf.md).
* Parallel IBGP sessions are established for all IP address families configured on loopback interfaces[^BSESS]. See also [IPv6 support](#ipv6-support).

[^BSESS]: If allowed by the **bgp.sessions** parameter

See the [IBGP Data Center Fabric](bgp_example/ibgp.md) example for more details.

**EBGP sessions**
* Whenever multiple nodes connected to the same link use different AS numbers, you'll get a full mesh of EBGP sessions between them.
* Global (**bgp.as**) and local (**bgp.local_as**) autonomous systems are considered when deciding to create a session between two adjacent nodes, allowing you to create EBGP sessions between nodes belonging to the same AS, or IBGP sessions between nodes belonging to different AS.
* Parallel EBGP sessions are established for all IP address families configured on the link[^BSESS]. See also [IPv6 support](#ipv6-support).

See the [Simple BGP Example](bgp_example/simple.md) and [EBGP Data Center Fabric](bgp_example/ebgp.md) example for more details.

### Notes on Unnumbered EBGP Sessions

Unnumbered EBGP sessions are supported on a few platforms. *netlab* creates an IPv6 LLA EBGP session when the **unnumbered** link- or interface attribute is set, or when **ipv6** interface address or link prefix is set to *True* (IPv6 LLA).

*netlab* can use an IPv6 LLA EBGP session to transport IPv4 address family with IPv6 next hops (RFC 8950) -- the functionality commonly used to implement *unnumbered EBGP sessions*. *netlab* will enable IPv4 AF over IPv6 LLA EBGP session when the **unnumbered** link- or interface attribute is set, or when **ipv4** interface address or link prefix is set to *True*.

## IPv6 Support

All BGP configuration templates include IPv4 and IPv6 address family configuration. Both address families are treated identically, allowing you to build IPv4-only, IPv6-only, or dual-stack networks:

* An address family (IPv4 or IPv6) is enabled within the BGP routing process as soon as the device has at least one interface with an address from that address family.
* BGP configuration uses separate BGP sessions for IPv4 and IPv6 address families[^BSESS]. Create your own configuration templates to enable IPv6 AF over IPv4 BGP sessions or IPv4 AF over IPv6 BGP sessions.
* Whenever an IBGP neighbor has an IPv4/IPv6 address on its loopback interface, an IBGP sessions is configured between the IPv4/IPv6 addresses, and the IPv4/IPv6 address family is enabled for that session.
* An EBGP IPv4/IPv6 session is configured whenever a directly-connected router in another AS has an IPv4/IPv6 address on the directly-connected link.

No additional checks are performed regarding the viability of IPv4 or IPv6 BGP sessions. For example:

* You could configure IPv6 addresses on loopback interfaces, but not on P2P links. The IPv6 IBGP sessions will be configured, but won't work.
* You could configure IPv4 and IPv6 addresses throughout the network, but use OSPFv2 as the routing protocol. EBGP IPv6 sessions will work, IBGP IPv6 sessions won't.
* You could configure addresses on individual nodes connected to an inter-AS link. If you configure IPv6 addresses on some nodes but not others, the system might configure useless EBGP sessions.

## Interaction with IGP

BGP transformation module can set link *role* on links used for EBGP sessions. The link role (when not specified on the link itself) is set to the value of **defaults.bgp.ebgp_role** (default system value: **external**).

**Consequence:** default settings exclude links with EBGP sessions from IGP processes. See the [Simple BGP Example](bgp_example/simple.md) for details.

## BGP Communities Propagation

The propagation of BGP communities over IBGP and EBGP sessions is controlled with global- or node-level **bgp.community** attribute.

The value of **bgp.community** attribute could be:

* A string: **standard** or **extended** -- only specified communities will be propagated to IBGP and EBGP neighbors. In the following example, R1 propagates standard communities to all its neighbors.

```
nodes:
  r1:
    bgp:
      community: standard
```

* A list of strings (**standard** and/or **extended**) -- all communities specified in the list will be propagated to IBGP and EBGP neighbors. Most network operating systems will be configured with **both** configuration keyword if you specify `['standard','extended']` as the value. In the following example, R1 propagates standard and extended communities to all its neighbors.

```
nodes:
  r1:
    bgp:
      community: [standard, extended]
```

* A dictionary with two keys: **ibgp** and **ebgp**. The value of each key could be a string or a list (see above). The following example sets a network-wide default -- send standard and extended communities to IBGP neighbors, and standard communities to EBGP neighbors (this is the global default set in global **topology-defaults.yml** file).

```
bgp:
  community: 
    ibgp: [standard, extended]
    ebgp: [standard]
```

* To override global defaults and stop community propagation, use an empty list as the **bgp.community** value. In the following example, R1 will not send any BGP communities to its BGP peers.

```
nodes:
  r1:
    bgp:
      community: []
```

## Related Plugins

```eval_rst
.. toctree::
   :maxdepth: 1

   ../plugins/ebgp.utils.md
```

## More Examples

```eval_rst
.. toctree::
   :maxdepth: 1

   bgp_example/simple.md
   bgp_example/ibgp.md
   bgp_example/ebgp.md
```<|MERGE_RESOLUTION|>--- conflicted
+++ resolved
@@ -51,12 +51,8 @@
 | Dell OS10             |  ✅  |  ✅  |  ✅ |  ❌  |  ✅  |
 | FRR 7.5.0             |  ✅ |  ❌  |  ✅  |  ✅  |  ✅ |
 | Nokia SR Linux        |  ✅ |  ❌ |  ✅ |  ✅  |  ✅  |
-<<<<<<< HEAD
 | Nokia SR OS           |  ❌ |  ❌ |  ✅ |  ✅  |  ✅  |
-| VyOS                  |  ❌  |  ❌  |  ✅ |  ❌  |  ✅  |
-=======
 | VyOS                  |  ✅  |  ✅  |  ✅ |  ❌  |  ✅  |
->>>>>>> 2014a259
 
 ## Global BGP Configuration Parameters
 
