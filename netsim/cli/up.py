#
# netlab config command
#
# Deploy custom configuration template to network devices
#
import typing
import argparse
import os
import glob
import subprocess
import shutil

from box import Box
from pathlib import Path

from .. import common
from . import create
from . import external_commands
from .. import providers

def run(cli_args: typing.List[str]) -> None:
  topology = create.run(cli_args,'up','Create configuration files, start a virtual lab, and configure it')
  settings = topology.defaults

  external_commands.run_probes(settings,topology.provider,2)

  provider = providers._Provider.load(topology.provider,topology.defaults.providers[topology.provider])

  if hasattr(provider,'pre_start_lab') and callable(provider.pre_start_lab):
    provider.pre_start_lab(topology)

  external_commands.start_lab(settings,topology.provider,3,"netlab up")
  
  if hasattr(provider,'post_start_lab') and callable(provider.post_start_lab):
    provider.post_start_lab(topology)

  external_commands.deploy_configs(4,"netlab up")

  step = 5
  if 'groups' in topology:
    for gname,gdata in topology.groups.items():
      if 'config' in gdata:
<<<<<<< HEAD
        for template in gdata.config:
          external_commands.custom_configs(template,gname,step)
          step = step + 1

  # JvB: Could also add 'config' at individual node level
=======
        if common.must_be_list(gdata,'config',f'groups.{gname}'):
          for template in gdata.config:
            external_commands.custom_configs(template,gname,step,"netlab up")
            step = step + 1

  for n in topology.nodes:
    if 'config' in n:
      if common.must_be_list(n,'config',f'nodes.{n.name}'):
        for template in n.config:
          external_commands.custom_configs(template,n.name,step,"netlab up")
          step = step + 1
>>>>>>> fe5de47e
<|MERGE_RESOLUTION|>--- conflicted
+++ resolved
@@ -40,13 +40,6 @@
   if 'groups' in topology:
     for gname,gdata in topology.groups.items():
       if 'config' in gdata:
-<<<<<<< HEAD
-        for template in gdata.config:
-          external_commands.custom_configs(template,gname,step)
-          step = step + 1
-
-  # JvB: Could also add 'config' at individual node level
-=======
         if common.must_be_list(gdata,'config',f'groups.{gname}'):
           for template in gdata.config:
             external_commands.custom_configs(template,gname,step,"netlab up")
@@ -58,4 +51,5 @@
         for template in n.config:
           external_commands.custom_configs(template,n.name,step,"netlab up")
           step = step + 1
->>>>>>> fe5de47e
+
+  # JvB: Could also add 'config' at individual node level