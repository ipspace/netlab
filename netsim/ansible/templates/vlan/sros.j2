--- conflicted
+++ resolved
@@ -22,11 +22,7 @@
    description: "{{ l.name }}"
 {%  endif %}
 {% if l.type in ['vlan_member','lan'] %}
-<<<<<<< HEAD
-{% set sap_id = l.ifname.replace("c1/","") if 'ixr' in clab.type and clab.type!='ixr-x' else l.ifname %}
-=======
-{% set sap_id = l.ifname.replace("c1/","") if 'ixr' in clab.type else l.ifname %}
->>>>>>> 653e7f52
+{% set sap_id = l.ifname.replace("c1/","") if 'ixr' in clab.type and 'ixr-x' not in clab.type else l.ifname %}
    sap:
    - sap-id: {{ sap_id if ':' in sap_id else (sap_id+"/1"+(":0" if native else "")) }}
 {%  if native %}
