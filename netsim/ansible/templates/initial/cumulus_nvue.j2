{% macro decl_interface(i) %}
      {{ i.ifname }}:
        type: {{ 'svi' if i.type=='svi' else 'bond' if i.type=='lag' else 'swp' }}
        link:
{%  if i.mtu is defined %}
          mtu: {{ i.mtu }}
{%  endif %}
          state:
            up: {}
{%  if i.name is defined %}
        description: "{{ i.name }}{{ " ["+i.role+"]" if i.role is defined else "" }}"
{%  elif i.type|default("") == "stub" %}
        description: Stub interface
{%  endif %}
{%  if i.ipv4 is defined or i.ipv6 is defined %}
        ip:
<<<<<<< HEAD
=======
{%    if i.vrf is defined %}
          vrf: {{ i.vrf }}
{%    endif %}
{%    if i.ipv4 is defined or i.ipv6|default(None) is string %}
>>>>>>> f3d711f0
          address:
{%    endif %}
{%    if i.ipv4 is defined %}
{%      if i.ipv4 == True %}
            {{ loopback.ipv4 }}: {}
{%      else %}
            {{ i.ipv4 }}: {}
{%      endif %}
{%    endif %}
{%    if i.ipv6 is defined %}
{%      if i.ipv6 is string and i.ipv6|ipv6 %}
            {{ i.ipv6 }}: {}
{%      endif %}
          ipv6:
            forward: on
{%        if 'ipv6' not in i.dhcp.client|default({}) %}
          neighbor-discovery:
            enable: on
            router-advertisement:
              enable: on
              interval: 5000
{%        endif %}
{%    else %}
          ipv6:
            enable: off
{%    endif %}            
{%  elif i.type=='lag' %}
        bridge:
          domain:
            br_default: {}
{%  endif %}
{% endmacro %}

- set:
    system:
      hostname: {{ inventory_hostname }}
    interface:
      eth0:
        ip:
          vrf: mgmt
          address:
            dhcp: {}
        type: eth
{% for l in interfaces|default([]) if l.type!='loopback' %}
{{      decl_interface(l) }}
{% endfor %}

{% for lb in netlab_interfaces if lb.type=='loopback' and lb.vrf is not defined %}
- set:
    interface:
      lo:
        type: loopback
        ip:
          address:
{%   if 'ipv4' in lb %}
            {{ lb.ipv4 }}: {}
{%   else %}
            127.0.0.1/8: {}
{%   endif %}
{%   if 'ipv6' in lb %}
            {{ lb.ipv6 }}: {}
{%   else %}
          ipv6:
            enable: off
{%   endif %}
{% endfor %}<|MERGE_RESOLUTION|>--- conflicted
+++ resolved
@@ -14,15 +14,7 @@
 {%  endif %}
 {%  if i.ipv4 is defined or i.ipv6 is defined %}
         ip:
-<<<<<<< HEAD
-=======
-{%    if i.vrf is defined %}
-          vrf: {{ i.vrf }}
-{%    endif %}
-{%    if i.ipv4 is defined or i.ipv6|default(None) is string %}
->>>>>>> f3d711f0
           address:
-{%    endif %}
 {%    if i.ipv4 is defined %}
 {%      if i.ipv4 == True %}
             {{ loopback.ipv4 }}: {}
