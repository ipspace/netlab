--- conflicted
+++ resolved
@@ -23,11 +23,7 @@
 {% endfor %}
 !
 {% for vname,vdata in vrfs.items() if vdata.bgp is defined %}
-<<<<<<< HEAD
-router bgp {{ vdata.as|default(bgp.as) }} vrf {{ vrf_name }}
-=======
 router bgp {{ vdata.as|default(bgp.as) }} vrf {{ vname }}
->>>>>>> de0ed26e
 {%   for af in ['ipv4','ipv6'] if af in vdata.af|default([]) and vdata.af[af] %}
  address-family {{ af }} unicast
   redistribute connected
