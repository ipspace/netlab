#
# Dynamic virtualization provider framework
#
# Individual virtualization providers are defined in modules within this directory inheriting
# Provider class and replacing or augmenting its methods (most commonly, transform)
#

import platform
import subprocess
import os
import typing

# Related modules
from box import Box

from .. import common
from ..callback import Callback
from ..augment import devices
<<<<<<< HEAD
from ..data import get_box
=======
from ..data import get_from_box,get_box,filemaps
>>>>>>> c62e35d8

class _Provider(Callback):
  def __init__(self, provider: str, data: Box) -> None:
    self.provider = provider
    if 'template' in data:
      self._default_template_name = data.template

  @classmethod
  def load(self, provider: str, data: Box) -> '_Provider':
    module_name = __name__+"."+provider
    obj = self.find_class(module_name)
    if obj:
      return obj(provider,data)
    else:
      return _Provider(provider,data)

  def get_template_path(self) -> str:
    return 'templates/provider/' + self.provider

  def get_full_template_path(self) -> str:
    return str(common.get_moddir()) + '/' + self.get_template_path()

  def find_extra_template(self, node: Box, fname: str) -> typing.Optional[str]:
    return common.find_file(fname+'.j2',[ f'./{node.device}','.',f'{ self.get_full_template_path() }/{node.device}'])

  def get_output_name(self, fname: typing.Optional[str], topology: Box) -> str:
    if fname:
      return fname

    fname = topology.defaults.providers[self.provider].config
    if fname:
      return fname

    return "Vagrantfile"

  _default_template_name = "Vagrantfile.j2"

  def get_root_template(self) -> str:
    return self._default_template_name

  def node_image_version(self, topology: Box) -> None:
    for name,n in topology.nodes.items():
      if '.' in n.box:
        image_spec = n.box.split(':')
        n.box = image_spec[0]
        if len(image_spec) > 1:
          n.box_version = image_spec[1]

  def transform_node_images(self, topology: Box) -> None:
    pass

  def transform(self, topology: Box) -> None:
    self.transform_node_images(topology)
    if "processor" in topology.defaults:
      return
    else:
      processor_name = ""
      if platform.system() == "Windows":
        processor_name = platform.processor()
      elif platform.system() == "Darwin":
        processor_name = "intel"  # Assume Intel for MacOS
      elif platform.system() == "Linux":
        processor_name = str(subprocess.check_output("cat /proc/cpuinfo", shell=True).splitlines()[1].split()[2])
      topology.defaults.processor = processor_name

  def create_extra_files_mappings(
      self,
      node: Box,
      topology: Box,
      inkey: str = 'config_templates',
      outkey: str = 'binds') -> None:

<<<<<<< HEAD
    mappings = node.get(f'{self.provider}.{inkey}',None)
    if mappings:
      cur_binds = node.get(f'{self.provider}.{outkey}',{})
      for file,mapping in mappings.items():
        if mapping in cur_binds.values():
          continue
        if not isinstance(mapping,str):
          common.error(
            f"Malformed extra file mapping for {self.provider}.{inkey}.{file} on node {node.name} -- should be string",
            common.IncorrectType,
            self.provider)
          continue

        if not self.find_extra_template(node,file):
          common.error(
            f"Cannot find template {file}.j2 for extra file {self.provider}.{inkey}.{file} on node {node.name}",
            common.IncorrectValue,
            self.provider)
          continue

        out_folder = f"{self.provider}_files/{node.name}"
        node[self.provider][outkey][f"{out_folder}/{file}"] = mapping
=======
    mappings = get_from_box(node,f'{self.provider}.{inkey}')
    if not mappings:
      return
    
    map_dict = filemaps.mapping_to_dict(mappings)
    cur_binds = get_from_box(node,f'{self.provider}.{outkey}') or []
    bind_dict = filemaps.mapping_to_dict(cur_binds)
    for file,mapping in map_dict.items():
      if file in bind_dict:
        continue
      if not self.find_extra_template(node,file):
        common.error(
          f"Cannot find template {file}.j2 for extra file {self.provider}.{inkey}.{file} on node {node.name}",
          common.IncorrectValue,
          self.provider)
        continue

      out_folder = f"{self.provider}_files/{node.name}"
      bind_dict[f"{out_folder}/{file}"] = mapping

    node[self.provider][outkey] = filemaps.dict_to_mapping(bind_dict)
>>>>>>> c62e35d8

  def create_extra_files(
      self,
      node: Box,
      topology: Box,
      inkey: str = 'config_templates',
      outkey: str = 'binds') -> None:

    binds = node.get(f'{self.provider}.{outkey}',None)
    if not binds:
      return

    sys_folder = str(common.get_moddir())+"/"
    out_folder = f"{self.provider}_files/{node.name}"

    bind_dict = filemaps.mapping_to_dict(binds)
    for file,mapping in bind_dict.items():
      if not out_folder in file:                  # Skip files that are not mapped into the temporary provider folder
        continue
      file_name = file.replace(out_folder+"/","")
      template_name = self.find_extra_template(node,file_name)
      if template_name:
        node_data = node + { 'hostvars': topology.nodes }
        common.write_template(
          in_folder=os.path.dirname(template_name),
          j2=os.path.basename(template_name),
          data=node_data.to_dict(),
          out_folder=out_folder, filename=file_name)
        print( f"Created {out_folder}/{file_name} from {template_name.replace(sys_folder,'')}, mapped to {node.name}:{mapping}" )

  def create(self, topology: Box, fname: typing.Optional[str]) -> None:
    self.transform(topology)
    fname = self.get_output_name(fname,topology)
    output = common.open_output_file(fname)
#    print(topology.nodes.to_yaml())
    output.write(common.template(self.get_root_template(),topology.to_dict(),self.get_template_path(),self.provider))
    if fname != '-':
      common.close_output_file(output)
      print("Created provider configuration file: %s" % fname)
      self.post_configuration_create(topology)
    else:
      output.write("\n")

  def post_start_lab(self, topology: Box) -> None:
    pass

  def pre_start_lab(self, topology: Box) -> None:
    pass

  def pre_stop_lab(self, topology: Box) -> None:
    pass

  def post_stop_lab(self, topology: Box) -> None:
    pass

  def post_configuration_create(self, topology: Box) -> None:
    pass

  """
  Generic provider pre-transform processing: Mark multi-provider links
  """
  def pre_transform(self,topology : Box) -> None:
    if not 'links' in topology:
      return

    for l in topology.links:
      for intf in l.interfaces:
        node = topology.nodes[intf.node]
        if not 'provider' in node:
          continue

        l[topology.provider].provider[node.provider] = True

  """
  Generic provider pre-output transform: remove loopback links
  """
  def pre_output_transform(self, topology: Box) -> None:
    if not 'links' in topology:
      return

    topology.links = [ link for link in topology.links if link.type != 'loopback' ]

"""
Get a pointer to provider module. Cached in topology._Providers
"""
def get_provider_module(topology: Box, pname: str) -> _Provider:
  if not pname in topology._Providers:
    topology._Providers[pname] = _Provider.load(pname,topology.defaults.providers[pname])

  return topology._Providers[pname]

"""
Execute a topology-wide provider hook
"""
def execute(hook: str, topology: Box) -> None:
  p_module = get_provider_module(topology,topology.provider)
  p_module.call(hook,topology)

"""
Execute a node-level provider hook
"""
def execute_node(hook: str, node: Box, topology: Box) -> None:
  node_provider = devices.get_provider(node,topology.defaults)
  p_module = get_provider_module(topology,node_provider)
  p_module.call(hook,node,topology)

"""
Mark all nodes and links with relevant provider(s)
"""
def mark_providers(topology: Box) -> None:
  for n in topology.nodes.values():                 # Set 'provider' attribute on all nodes
    if 'provider' in n:
      continue

    n.provider = topology.provider

  for l in topology.links:                          # Set 'providers' attribute on all links
    for intf in l.interfaces:
      node = topology.nodes[intf.node]
      l.provider[node.provider] = True

"""
Select a subset of the topology -- links and nodes relevant to the current provider
"""
def select_topology(topology: Box, provider: str) -> Box:
  topology = get_box(topology)                      # Create a copy of the topology
  for n in list(topology.nodes.keys()):             # Remove all nodes not belonging to the current provider
    if topology.nodes[n].provider != provider:
      topology.nodes.pop(n,None)

  topology.links = [ l for l in topology.links if provider in l.provider ]      # Retain only the links used by current provider
  return topology<|MERGE_RESOLUTION|>--- conflicted
+++ resolved
@@ -16,11 +16,7 @@
 from .. import common
 from ..callback import Callback
 from ..augment import devices
-<<<<<<< HEAD
-from ..data import get_box
-=======
-from ..data import get_from_box,get_box,filemaps
->>>>>>> c62e35d8
+from ..data import get_box,filemaps
 
 class _Provider(Callback):
   def __init__(self, provider: str, data: Box) -> None:
@@ -93,36 +89,12 @@
       inkey: str = 'config_templates',
       outkey: str = 'binds') -> None:
 
-<<<<<<< HEAD
     mappings = node.get(f'{self.provider}.{inkey}',None)
-    if mappings:
-      cur_binds = node.get(f'{self.provider}.{outkey}',{})
-      for file,mapping in mappings.items():
-        if mapping in cur_binds.values():
-          continue
-        if not isinstance(mapping,str):
-          common.error(
-            f"Malformed extra file mapping for {self.provider}.{inkey}.{file} on node {node.name} -- should be string",
-            common.IncorrectType,
-            self.provider)
-          continue
-
-        if not self.find_extra_template(node,file):
-          common.error(
-            f"Cannot find template {file}.j2 for extra file {self.provider}.{inkey}.{file} on node {node.name}",
-            common.IncorrectValue,
-            self.provider)
-          continue
-
-        out_folder = f"{self.provider}_files/{node.name}"
-        node[self.provider][outkey][f"{out_folder}/{file}"] = mapping
-=======
-    mappings = get_from_box(node,f'{self.provider}.{inkey}')
     if not mappings:
       return
     
     map_dict = filemaps.mapping_to_dict(mappings)
-    cur_binds = get_from_box(node,f'{self.provider}.{outkey}') or []
+    cur_binds = node.get(f'{self.provider}.{outkey}',[])
     bind_dict = filemaps.mapping_to_dict(cur_binds)
     for file,mapping in map_dict.items():
       if file in bind_dict:
@@ -138,7 +110,6 @@
       bind_dict[f"{out_folder}/{file}"] = mapping
 
     node[self.provider][outkey] = filemaps.dict_to_mapping(bind_dict)
->>>>>>> c62e35d8
 
   def create_extra_files(
       self,
