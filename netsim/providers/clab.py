#
# Containerlab provider module
#
import subprocess
import typing
import shutil
from box import Box

from . import _Provider
from .. import common
<<<<<<< HEAD
=======
from ..data import get_from_box,filemaps
>>>>>>> c62e35d8

def list_bridges( topology: Box ) -> typing.Set[str]:
  return { l.bridge for l in topology.links if l.bridge and l.node_count != 2 and not 'external_bridge' in l.clab }

def use_ovs_bridge( topology: Box ) -> bool:
    return topology.defaults.providers.clab.bridge_type == "ovs-bridge"

def create_linux_bridge( brname: str ) -> bool:
  try:
    subprocess.run(['brctl','show',brname],capture_output=True,check=True,text=True)
    common.print_verbose(f'Linux bridge {brname} already exists, skipping')
    return True
  except Exception as ex:
    pass

  try:
    result = subprocess.run(['sudo','ip','link','add','name',brname,'type','bridge'],capture_output=True,check=True,text=True)
    common.print_verbose( f"Create Linux bridge '{brname}': {result}" )
    result2 = subprocess.run(['sudo','ip','link','set','dev',brname,'up'],capture_output=True,check=True,text=True)
    common.print_verbose( f"Enable Linux bridge '{brname}': {result2}" )
    result3 = subprocess.run(['sudo','sh','-c',f'echo 65528 >/sys/class/net/{brname}/bridge/group_fwd_mask'],check=True)
    common.print_verbose( f"Enable LLDP,LACP,802.1X forwarding on Linux bridge '{brname}': {result3}" )
    return True
  except Exception as ex:
    print(ex)
    common.error("Error creating bridge '%s': %s" % (brname,ex), module='clab')
    return False

def destroy_linux_bridge( brname: str ) -> bool:
  try:
    result = subprocess.run(['sudo','ip','link','del','dev',brname],capture_output=True,check=True,text=True)
    common.print_verbose( f"Delete Linux bridge '{brname}': {result}" )
    return True
  except Exception as ex:
    print(ex)
    common.error("Error deleting Linux bridge '%s': %s" % (brname,ex), module='clab')
    return False

def create_ovs_bridge( brname: str ) -> bool:
  try:
    result = subprocess.run(['sudo','ovs-vsctl','add-br',brname],capture_output=True,check=True,text=True)
    common.print_verbose( f"Create OVS bridge '{brname}': {result}" )
    return True
  except Exception as ex:
    print(ex)
    common.error("Error deleting OVS bridge '%s': %s" % (brname,ex), module='clab')
    return False

def destroy_ovs_bridge( brname: str ) -> bool:
  try:
    result = subprocess.run(['sudo','ovs-vsctl','del-br',brname],capture_output=True,check=True,text=True)
    common.print_verbose( f"Delete OVS bridge '{brname}': {result}" )
    return True
  except Exception as ex:
    print(ex)
    common.error("Error deleting OVS bridge '%s': %s" % (brname,ex), module='clab')
    return False

GENERATED_CONFIG_PATH = "clab_files"

'''
normalize_clab_filemaps: convert clab templates and file binds into host:target lists
'''
def normalize_clab_filemaps(node: Box) -> None:
  for undot_key in ['clab.binds','clab.config_templates']:
    if not undot_key in node:
      continue
    filemaps.normalize_file_mapping(node,f'nodes.{node.name}',undot_key,'clab')

class Containerlab(_Provider):
  
  def augment_node_data(self, node: Box, topology: Box) -> None:
    node.hostname = "clab-%s-%s" % (topology.name,node.name)
    normalize_clab_filemaps(node)

    self.create_extra_files_mappings(node,topology)

  def post_configuration_create(self, topology: Box) -> None:
    for n in topology.nodes.values():
      if n.get('clab.binds',None):
        self.create_extra_files(n,topology)

  def pre_start_lab(self, topology: Box) -> None:
    common.print_verbose('pre-start hook for Containerlab - create any bridges')
    for brname in list_bridges(topology):
        if use_ovs_bridge(topology):
            create_ovs_bridge(brname)
        else:
            create_linux_bridge(brname)

  def post_stop_lab(self, topology: Box) -> None:
    common.print_verbose('post-stop hook for Containerlab, cleaning up any bridges')
    for brname in list_bridges(topology):
        if use_ovs_bridge(topology):
            destroy_ovs_bridge(brname)
        else:
            destroy_linux_bridge(brname)<|MERGE_RESOLUTION|>--- conflicted
+++ resolved
@@ -8,10 +8,7 @@
 
 from . import _Provider
 from .. import common
-<<<<<<< HEAD
-=======
-from ..data import get_from_box,filemaps
->>>>>>> c62e35d8
+from ..data import filemaps
 
 def list_bridges( topology: Box ) -> typing.Set[str]:
   return { l.bridge for l in topology.links if l.bridge and l.node_count != 2 and not 'external_bridge' in l.clab }
