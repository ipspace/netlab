#
# Vagrant/libvirt provider module
#

import argparse
import ipaddress
import os
import re
import sys
import tempfile
import typing

from box import Box

from ..augment import devices
from ..augment.links import get_link_by_index
from ..cli import external_commands, is_dry_run
from ..data import get_box, get_empty_box, types
from ..utils import files as _files
from ..utils import linuxbridge, log, strings
from . import _Provider, get_provider_forwarded_ports, node_add_forwarded_ports, validate_mgmt_ip

LIBVIRT_MANAGEMENT_NETWORK_NAME  = "vagrant-libvirt"
LIBVIRT_MANAGEMENT_BRIDGE_NAME   = "libvirt-mgmt"
LIBVIRT_MANAGEMENT_TEMPLATE_PATH = "templates/provider/libvirt"
LIBVIRT_MANAGEMENT_TEMPLATE_NAME = "vagrant-libvirt.xml"
LIBVIRT_MANAGEMENT_SUBNET       = "192.168.121.0/24"

"""
Replace management IP subnet in vagrant-libvirt XML template:

* Replace subnet (.1 address) and netmask
* Replace start (.2) and end (start -1) of dynamic DHCP range
* Replace IP addresses in static DHCP bindings (from start until the next address is no longer found)

Replacements have to match single quotes (in XML) to ensure we don't replace partial IP addresses
"""

def replace_xml_mgmt_subnet(topology: Box, xml: str, mgmt: Box, m_subnet: str) -> str:
  o_net = ipaddress.IPv4Network(m_subnet)
  d_net = ipaddress.IPv4Network(mgmt.ipv4)

  xml = xml.replace(f"'{o_net.netmask}'",f"'{d_net.netmask}'")
  for offset in [1,2]:
    xml = xml.replace(f"'{o_net[offset]}'",f"'{d_net[offset]}'")

  o_start = 100
  d_start = mgmt.start

  xml = xml.replace(f"'{o_net[o_start - 1]}'",f"'{d_net[d_start - 1]}'")
  while True:                               # Replace predefined static DHCP bindings, if any
    o_start += 1
    d_start += 1
    o_addr = str(o_net[o_start])

    if not o_addr in xml:
      break

    xml = xml.replace(f"'{o_addr}'",f"'{d_net[d_start]}'")

  for name,node in topology.nodes.items():  # Add <mac,ip> mapping for each node
    xstring = f"<host mac='{node.mgmt.mac}' ip='{node.mgmt.ipv4}'/>\n<!--more-->"
    xml = xml.replace("<!--more-->",xstring)

  return xml

"""
Create a virsh net-define XML file from vagrant-libvirt XML template:

* Replace network and bridge name if needed
* Replace IP subnet/mask and DHCP bindings
* Create a temporary file with modified XML definitions
* Return the name of the temporary file
"""

def get_libvirt_mgmt_template() -> str:
  search_path = _files.get_search_path("libvirt",LIBVIRT_MANAGEMENT_TEMPLATE_PATH)
  xml_file = _files.find_file(LIBVIRT_MANAGEMENT_TEMPLATE_NAME,search_path)
  if not xml_file:
    log.fatal('Internal error: cannot find {LIBVIRT_MANAGEMENT_TEMPLATE_NAME}')

  return xml_file

def create_network_template(topology: Box) -> str:
  net_template_xml = get_libvirt_mgmt_template()
  if log.debug_active('libvirt'):
    print(f"Template XML: {net_template_xml}")

  mgmt = topology.addressing.mgmt
  try:
    with open(net_template_xml) as xfile:
      xml = xfile.read()
  except Exception:
    log.fatal(f'Cannot open/read XML definition of vagrant-libvirt network {str(sys.exc_info()[1])}')

  if mgmt._network:
    xml = xml.replace(LIBVIRT_MANAGEMENT_NETWORK_NAME,mgmt._network)

  if mgmt._bridge:
    xml = xml.replace(LIBVIRT_MANAGEMENT_BRIDGE_NAME,mgmt._bridge)

  xml = replace_xml_mgmt_subnet(topology,xml,mgmt,LIBVIRT_MANAGEMENT_SUBNET)

  with tempfile.NamedTemporaryFile(mode='w',delete=False) as tfile:
    tfile.write(xml)
    tfile.close()
    return tfile.name

def create_vagrant_network(topology: typing.Optional[Box] = None) -> None:
  v_status = external_commands.run_command(
      ['vagrant','status','--machine-readable'],check_result=True,ignore_errors=True,return_stdout=True)

  if isinstance(v_status,str) and ('state,running' in v_status):
    log.warning(
      text=f'Vagrant virtual machines are already running, skipping the management network setup')
    return

  mgmt_net = topology.addressing.mgmt._network if topology is not None else ''
  mgmt_net = mgmt_net or LIBVIRT_MANAGEMENT_NETWORK_NAME
  mgmt_br  = topology.addressing.mgmt._bridge if topology is not None else ''
  mgmt_br  = mgmt_br or LIBVIRT_MANAGEMENT_BRIDGE_NAME
  create_net = True

  if topology is not None and topology.addressing.mgmt._permanent:
    net_list = external_commands.run_command(
      ['virsh','net-list'],check_result=True,return_stdout=True)
    if isinstance(net_list,str):
      create_net = not mgmt_net in net_list
  else:
    if log.debug_active('libvirt'):
      print(f"Deleting libvirt management network {mgmt_net}")
    
    # Remove management network if it exists
    external_commands.run_command(
      ['virsh','net-destroy',mgmt_net],check_result=True,ignore_errors=True,return_stdout=True)
    external_commands.run_command(
      ['virsh','net-undefine',mgmt_net],check_result=True,ignore_errors=True,return_stdout=True)
    external_commands.run_command(
      ['sudo','ip','link','delete',mgmt_br],check_result=True,ignore_errors=True,return_stdout=True)

  if not create_net:
    return

  if not log.QUIET:
    strings.print_colored_text('[CREATED] ','green',None)
    print(f'creating libvirt management network {mgmt_net}')

  if topology is None:
    net_template = get_libvirt_mgmt_template()                    # When called without topology data use the default template
  else:
    net_template = create_network_template(topology)              # Otherwise create a temporary XML file

  external_commands.run_command(
    ['virsh','net-define',net_template],check_result=True)
  if not topology is None:                                        # Remove the temporary XML file if needed
    os.remove(net_template)

  return

def get_linux_bridge_name(virsh_bridge: str) -> typing.Optional[str]:
  if is_dry_run():
    print(f"DRY RUN: Assuming Linux bridge name {virsh_bridge} for libvirt network {virsh_bridge}")
    return virsh_bridge
  result = external_commands.run_command(
    ['virsh','net-info',virsh_bridge],check_result=True,return_stdout=True)
  if not isinstance(result,str):
    log.error('Cannot run net-info for libvirt network %s' % virsh_bridge, module='libvirt')
    return None

  match = None
  match = re.search("Bridge:\\s+(.*)$",result,flags=re.MULTILINE)

  if match:
    return match.group(1)
  else:
    log.error(f'Cannot get Linux bridge name for libvirt network {virsh_bridge}', module='libvirt')

  return None

def check_uplink_name(link: Box) -> None:
  ifname = link.get('libvirt.uplink','eth0')
  if is_dry_run():
    print(f"DRY RUN: Assuming interface {ifname} exists")
    return
  
  if not external_commands.run_command(['ip','link','show',ifname],ignore_errors=True,check_result=True):
    log.error(
      f'Uplink interface {ifname} used by {link._linkname} does not exist',
      category=log.IncorrectValue,
      more_hints=[
        'Change the uplink interface name with libvirt.uplink link parameter',
        'Use "ip link show" command to display valid interface names'],
      module='libvirt')

"""
pad_node_interfaces: Insert bogus interfaces in the node interface list to cope with the
required ifindex values.
"""
def pad_node_interfaces(node: Box, topology: Box) -> None:
  phy_iflist = [ intf for intf in node.interfaces if 'virtual_interface' not in intf ]
  vir_iflist = [ intf for intf in node.interfaces if 'virtual_interface' in intf ]
  phy_iflist.sort(key=lambda intf: intf.ifindex)

  dev_data = devices.get_consolidated_device_data(node,topology.defaults)
  ifindex = dev_data.get('ifindex_offset',1)
  ifname_format = dev_data.interface_name
  pad_iflist = []

  while phy_iflist:
    if phy_iflist[0].ifindex > ifindex:

      pad_ifdata = get_box({
        'ifindex': ifindex,
        'type': 'p2p',
        'remote_id': node.id,
        'remote_ifindex': 666,
        'linkindex': 0,
        'neighbors': [],
      })
      pad_ifdata.ifname = strings.eval_format(ifname_format,pad_ifdata)
      pad_iflist.append(pad_ifdata)
    else:
      pad_iflist.append(phy_iflist[0])
      phy_iflist = phy_iflist[1:]

    ifindex = ifindex + 1

  node.interfaces = pad_iflist + vir_iflist
  if 'nic_adapter_count' not in node.libvirt:
    node.libvirt.nic_adapter_count = len(pad_iflist) + 1

"""
Create batches of 'vagrant up' command to deal with very large topologies

* Split node names into libvirt.batch_size - sized batches
* Change libvirt.start command into a list of commands
"""
def create_vagrant_batches(topology: Box) -> None:
  libvirt_defaults = topology.defaults.providers.libvirt
  if not libvirt_defaults.batch_size:
    return

  types.must_be_int(libvirt_defaults,'batch_size','defaults.providers.libvirt',module='libvirt',min_value=1,max_value=50)
  types.must_be_int(libvirt_defaults,'batch_interval','defaults.providers.libvirt',module='libvirt',min_value=1,max_value=1000)
  log.exit_on_error()

  batch_size = libvirt_defaults.batch_size
  start_cmd  = libvirt_defaults.start
  libvirt_defaults.start = []
  node_list = [ n_name for (n_name,n_data) in topology.nodes.items()
                  if devices.get_provider(n_data,topology.defaults) == 'libvirt'
                     and not n_data.get('unmanaged',False) ]

  while True:
    libvirt_defaults.start.append(start_cmd + " " + " ".join(node_list[:batch_size]))     # Add up to batch_size nodes to the start command
    if len(node_list) <= batch_size:
      break
    node_list = node_list[batch_size:]
    if libvirt_defaults.batch_interval:
      libvirt_defaults.start.append(f'sleep {libvirt_defaults.batch_interval}')

class Libvirt(_Provider):

  """
  pre_transform hook: mark multi-provider links as LAN links
  """
  def pre_transform(self, topology: Box) -> None:
    if not 'links' in topology:
      _Provider.pre_transform(self,topology)
      return

    for l in topology.links:                                     # Set 'uplink' attribute on 'public' links
      if not l.get('libvirt.public',False):                      # Skip links without 'public' attribute
        continue
      if l.get('libvirt.uplink',''):                             # Skip links with 'uplink' attribute
        continue
      l.libvirt.uplink = 'eth0'                                  # Default uplink name is eth0

    _Provider.pre_transform(self,topology)

    p2p_bridge = topology.defaults.get('providers.libvirt.p2p_bridge',False)
    for l in topology.links:
      if l.get('libvirt.uplink',None):                           # Set 'public' attribute if the link has an uplink
        if not 'public' in l.libvirt:                            # ... but no 'public' libvirt attr
          l.libvirt.public = 'bridge'                            # ... default mode is bridge (MACVTAP)

      must_be_lan = l.get('libvirt.provider',None) and 'vlan' not in l.type
      must_be_lan = must_be_lan or (p2p_bridge and l.get('type','p2p') == 'p2p')
      if must_be_lan:
        l.type = 'lan'
        if not 'bridge' in l:
          l.bridge = "%s_%d" % (topology.name[0:10],l.linkindex)

  """
  Add default provider forwarded ports to node data
  """
  def augment_node_data(self, node: Box, topology: Box) -> None:
    node_fp = get_provider_forwarded_ports(node,topology)
    if node_fp:
      node_add_forwarded_ports(node,node_fp,topology)

  def node_post_transform(self, node: Box, topology: Box) -> None:
    if node.get('_set_ifindex'):
      pad_node_interfaces(node,topology)
    validate_mgmt_ip(node,required=True,v4only=True,provider='libvirt',mgmt=topology.addressing.mgmt)

  def transform_node_images(self, topology: Box) -> None:
    self.node_image_version(topology)

  def pre_output_transform(self, topology: Box) -> None:
    _Provider.pre_output_transform(self,topology)
    for link in topology.links:                                     # Adjust links to deal with subprovider gotchas
      lv_data = link.get('libvirt',{})                              # Get libvirt-related link data
      if 'uplink' in lv_data or 'public' in lv_data:                # Is this an uplink?
        check_uplink_name(link)                                     # ... check it has a valid interface name
        link.pop('bridge',None)                                     # ... remove bridge name (there's no bridge)

      if link.type != 'lan':                                        # Multi-provider links are always LAN links
        continue

      if len(link.provider) <= 1:                                   # Skip single-provider links
        continue

      if 'clab' in link.provider:                                   # Find links with clab subprovider
        link.node_count = 999                                       # ... and fake link count to force clab to use a bridge
        if 'libvirt' in link.provider:                              # If the link uses libvirt provider
          link.clab.external_bridge = True                          # ... then the Linux bridge will be create by vagrant-libvirt

    for node in topology.nodes.values():                            # Now find P2P tunnel links and create interface data needed for Vagrantfile
      for intf in node.interfaces:
        if not intf.get('linkindex',None):                          # Cannot get interface index, skip it
          continue
        if intf.get('virtual_interface',None):                      # Virtual interface, skip it
          continue

        link = get_link_by_index(topology,intf.linkindex)           # Get the link object based on intf linkindex
        if link is None:                                            # Weird, cannot find the link, skip it
          continue

        if not 'libvirt' in link.provider:                          # Not a libvirt link? skip it
          continue

        if 'bridge' in link:                                        # Copy link bridge name into interface for P2P links
          intf.bridge = link.bridge                                 # that became stubs due to unmanaged node removal

        if 'libvirt' in link:                                       # Do we have libvirt-specific data on the link?
          intf.libvirt = link.libvirt + intf.libvirt                # ... then add it to the interface data
          continue                                                  # ... and move on -- links with libvirt attributes
                                                                    # ... are not tunnels
        if len(link.provider) > 1:                                  # Skip multi-provider links
          continue

        if len(link.interfaces) == 2 and link.type == 'p2p':
          intf.libvirt.type = "tunnel"                              # ... found a true libvirt-only P2P link, set type to tunnel

        if intf.get('libvirt.type') != 'tunnel':                    # The current link is not a tunnel link, move on
          continue

        link.pop("bridge",None)                                     # And now the real work starts. Pop the bridge attribute first

        remote_if_list = [ rif for rif in link.interfaces if rif.node != node.name or rif.ifindex != intf.ifindex ]
        if len(remote_if_list) != 1:                                # There should be only one remote interface attached to this link
          log.error(
            f'Cannot find remote interface for P2P link from node {node.name}',
            more_data=[f'interface: {intf}',f'link: {link}',f'iflist {remote_if_list}'],
            category=log.FatalError,
            module='libvirt')
          return

        remote_if = remote_if_list[0]                               # Get remote interface
        intf.remote_ifindex = remote_if.ifindex                     # ... and copy its ifindex
        intf.remote_id = topology.nodes[remote_if.node].id          # ... and node ID
        if not intf.remote_id:
          log.error(
            f'Cannot find remote node ID on a P2P link from node {node.name}',
            more_data=[f'interface {intf}',f'link {link}'],
            category=log.FatalError,
            module='libvirt')
          return

  def pre_start_lab(self, topology: Box) -> None:
    log.print_verbose('pre-start hook for libvirt')
    # Starting from vagrant-libvirt 0.7.0, the destroy actions deletes all the networking
    #  including the "vagrant-libvirt" management network.
    #  Let's re-create it if missing!
    os.environ["LIBVIRT_DEFAULT_URI"] = "qemu:///system"            # Create system-wide libvirt networks
    create_vagrant_network(topology)
    create_vagrant_batches(topology)

  def post_start_lab(self, topology: Box) -> None:
    log.print_verbose('libvirt lab has started, fixing Linux bridges')
    mgmt_bridge = get_linux_bridge_name(topology.addressing.mgmt._network or LIBVIRT_MANAGEMENT_NETWORK_NAME)
    if mgmt_bridge:
      topology.addressing.mgmt._bridge = mgmt_bridge

    for l in topology.links:
      brname = l.get('bridge',None)
      if not brname:                                                # Link not using a Linux bridge
        continue
      if not 'libvirt' in l.provider:                               # Not a libvirt link, skip it
        continue

      if log.debug_active('libvirt'):
<<<<<<< HEAD
         print(f'libvirt post_start_lab: fixing Linux bridge {brname} for link {l._linkname}')
=======
        print(f'libvirt post_start_lab: fixing Linux bridge {brname} for link {l._linkname}')
>>>>>>> 862ac643

      linux_bridge = get_linux_bridge_name(brname)
      if linux_bridge is None:
        continue

      l.bridge = linux_bridge
      log.print_verbose(f"... network {brname} maps into {linux_bridge}")
      if not linuxbridge.configure_bridge_forwarding(linux_bridge):
        log.error(f"Cannot set forwarding mask on Linux bridge {linux_bridge}")
        continue
      if not external_commands.run_command(
          ['sudo','sh','-c',f'brctl stp {linux_bridge} off']):
        log.error(f"Cannot disable STP on Linux bridge {linux_bridge}")
        continue
      log.print_verbose(f"... disabled STP on {linux_bridge}")

  def get_lab_status(self) -> Box:
    try:
      status = external_commands.run_command(
                  'vagrant status --machine-readable',
                  check_result=True,
                  ignore_errors=True,
                  return_stdout=True)
      
      stat_box = get_empty_box()
      if not isinstance(status,str):
        return stat_box
      try:
        for line in status.split('\n'):
          items = line.split(',')
          if len(items) >= 4:
            if items[2] == 'state-human-short':
              stat_box[items[1]].status = items[3]
      except Exception as ex:
        log.error(f'Cannot get Vagrant status: {ex}',category=log.FatalError,module='libvirt')
        return stat_box

      return stat_box
    except:
      log.error('Cannot execute "vagrant status --machine-readable": {ex}',category=log.FatalError,module='libvirt')
      return get_empty_box()

  def get_node_name(self, node: str, topology: Box) -> str:
    return f'{ topology.name.split(".")[0] }_{ node }'

  def validate_node_image(self, node: Box, topology: Box) -> None:
    box_list = getattr(self,'box_list',None)
    if not box_list:                                        # Create an box cache on first call
      box_list = external_commands.run_command(             # Get the list of Vagrant boxes
                      ['vagrant', 'box', 'list'],
                      check_result=True, ignore_errors=True, return_stdout=True, run_always=True)
      box_list = box_list if isinstance(box_list,str) else ''
      self.box_list = box_list.split('\n')

    log.print_verbose(f'libvirt: validating node {node.name} image {node.box}')
    box_specs = node.box.split(':')
    box_name = box_specs[0]
    box_version = box_specs[1] if len(box_specs) > 1 else ''

    for box_line in self.box_list:                          # Iterate over Vagrant boxes
      if '(libvirt' not in box_line:                        # Ignore non-libvirt boxes
        continue
      if box_name + ' ' in box_line and box_version + ')' in box_line:
        return                                              # Matching box name and version

    log.print_verbose(f'libvirt: image {node.box} is not installed')
    dp_data = devices.get_provider_data(node,topology.defaults)
    if 'build' not in dp_data:                              # We have no build recipe, let's hope it's downloadable
      return

    log.error(
      f'Vagrant box {node.box} used by node {node.name} is not installed',
      category=log.IncorrectValue,
      module='libvirt',
      more_hints=[ 
        f"This box is not available on Vagrant Cloud and has to be installed locally.",
        f"If you have the Vagrant box available in a private repository, use the",
        f"'vagrant box add <url>' command to add it, or use this recipe to build it:",
        dp_data.build ])

  def capture_command(self, node: Box, topology: Box, args: argparse.Namespace) -> typing.Optional[list]:
    intf = [ intf for intf in node.interfaces if intf.ifname == args.intf ][0]
    if intf.get('libvirt.type',None) == 'tunnel':
      log.error(
        f'Cannot perform packet capture on libvirt point-to-point links',
        category=log.FatalError,
        module='libvirt',
        skip_header=True,
        exit_on_error=True,
        hint='capture')

    domiflist = external_commands.run_command(
                  ['virsh','domiflist',f'{topology.name}_{node.name}'],
                  check_result=True,
                  return_stdout=True)
    if not isinstance(domiflist,str):
      return None

    for intf_line in domiflist.split('\n'):
      intf_data = strings.string_to_list(intf_line)
      if len(intf_data) != 5:
        continue
      if intf_data[2] == intf.bridge:
        cmd = strings.string_to_list(topology.defaults.netlab.capture.command)
        cmd = strings.eval_format_list(cmd,{'intf': intf_data[0]})
        return ['sudo'] + cmd
      
    log.error(
      f'Cannot find the interface on node {node.name} attached to libvirt network {intf.bridge}',
      category=log.FatalError,
      module='libvirt',
      skip_header=True,
      exit_on_error=True)
    return None<|MERGE_RESOLUTION|>--- conflicted
+++ resolved
@@ -401,11 +401,7 @@
         continue
 
       if log.debug_active('libvirt'):
-<<<<<<< HEAD
-         print(f'libvirt post_start_lab: fixing Linux bridge {brname} for link {l._linkname}')
-=======
         print(f'libvirt post_start_lab: fixing Linux bridge {brname} for link {l._linkname}')
->>>>>>> 862ac643
 
       linux_bridge = get_linux_bridge_name(brname)
       if linux_bridge is None:
