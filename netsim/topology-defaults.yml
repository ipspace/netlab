#
# Global topology defaults
#
---
provider: libvirt
#
# Default loopback, LAN, and P2P prefixes
addressing:
  loopback:
    ipv4: 10.0.0.0/24
  router_id:
    ipv4: 10.0.0.0/24
    prefix: 32
  lan:
    ipv4: 172.16.0.0/16
  p2p:
    ipv4: 10.1.0.0/16
  mgmt:
    ipv4: 192.168.121.0/24
    start: 100
    mac: 08-4F-A9-00-00-00
  l2only:
  vrf_loopback:
    ipv4: 10.2.0.0/24
    prefix: 32

# Global, node and link attributes
attributes:
  global: [ addressing,defaults,groups,links,module,name,nodes,plugin,provider ]
  internal: [ input,includes,pools,Provider,Plugin ]
  link: [ bandwidth,bridge,name,prefix,role,type,unnumbered,interfaces,mtu,gateway,vlan_name ]
  link_internal: [ linkindex,parentindex ]
  link_no_propagate: [ prefix,interfaces,gateway ]
  node: [ role,mtu,runtime,provider,id,loopback,cpu,memory ]  # not enforced yet

# Built-in module defaults
#
bgp:
  supported_on: [ cumulus, cumulus_nvue, eos, frr, csr, iosv, nxos, vsrx, vyos, routeros, srlinux, sros, none, dellos10 ]
  ebgp_role: external
  advertise_roles: [ stub ]
  advertise_loopback: True
  community:
    ibgp: [ standard, extended ]
    ebgp: [ standard ]
  no_propagate: [ ebgp_role, advertise_roles, rr_list, as_list ]
  transform_after: [ vlan ]
  next_hop_self: true
  attributes:
    global: [ af, as, next_hop_self, rr_cluster_id, rr_list, ebgp_role, as_list, advertise_loopback, advertise_roles, community, address_families ]
    node: [ af, as, next_hop_self, rr, rr_cluster_id, originate, advertise_loopback, community, router_id, address_families, local_as ]
    node_copy: [ local_as ]
    link: [ advertise ]
    interface: [ local_as ]

isis:
  supported_on: [ eos, frr, csr, iosv, nxos, vsrx, srlinux, sros, none ]
  area: 49.0001
  type: level-2
  transform_after: [ vlan,vrf ]
  attributes:
    global: [ af, area, type, bfd ]
    node: [ af, area, net, type, bfd ]
    link: [ metric, cost, type, bfd, network_type, passive ]

ospf:
  area: 0.0.0.0
  supported_on: [ arcos, cumulus, cumulus_nvue, eos, fortios, frr, csr, iosv, nxos, vsrx, vyos, routeros, srlinux, sros, none, dellos10 ]
  transform_after: [ vlan,vrf ]
  attributes:
    global: [ af, area, process, reference_bandwidth, bfd ]
    node: [ af, area, process, reference_bandwidth, bfd, router_id ]
    node_copy: [ area ]
    link: [ cost, area, bfd, network_type, passive ]

eigrp:
  supported_on: [ csr, iosv, nxos ]
  transform_after: [ vlan,vrf ]
  as: 1
  attributes:
    global: [ af, as ]
    node: [ af, as ]
    link: [ passive ]

bfd: # see RFC5880
  supported_on: [ srlinux, sros, iosv, csr, nxos, eos ]
  min_echo_rx: 0      # Echo function, 0=disabled by default
  multiplier: 3       # Detection time multiplier, number of packets lost before down
  attributes:
    global: [ min_tx,min_rx,min_echo_rx,multiplier ]
    node: [ min_tx,min_rx,min_echo_rx,multiplier ]
    link: [ min_tx,min_rx,min_echo_rx,multiplier ]

sr:
  requires: [ isis ]
  supported_on: [ csr, eos, srlinux, sros, vsrx ]
  transform_after: [ vlan ]
  attributes:
    global: [ srgb_range_start, srgb_range_size, ipv6_sid_offset ]
    node: [ srgb_range_start, srgb_range_size, ipv6_sid_offset ]

srv6:
  requires: [ isis ]
  supported_on: [ sros ]
  transform_after: [ vlan ]
  locator: 2001:db8:aaaa # 2001:db8::/32 see RFC 6890 – Documentation Set
  address_families: [ ipv4, ipv6 ]
  # protocols: [ isis ] # Could model like this too
  bgp: False
  isis: True
  attributes:
    global: [ locator, address_families, bgp, isis ]
    node: [ locator, address_families, bgp, isis, transit_only ]

evpn: # Enables the EVPN address family towards BGP peers
  requires: [ bgp ]
  supported_on: [ sros, srlinux, frr ]
  transform_after: [ vlan ]
  use_ibgp: True # Whether to use iBGP(default) or eBGP for EVPN peering
  attributes:
    global: [ use_ibgp ]

vrf: # Basic VRF support
<<<<<<< HEAD
  supported_on: [ eos, iosv, csr, routeros, dellos10, vyos, cumulus_nvue, nxos ]
=======
  supported_on: [ eos, iosv, csr, routeros, dellos10, vyos, cumulus_nvue, srlinux ]
>>>>>>> 3cbd67b4
  config_after: [ vlan, ospf, isis, bgp, mpls ]
  transform_after: [ vlan, bgp ]
  as: 65000
  attributes:
    global: [ as,loopback ]
    node: [ as,loopback ]
    link: str
    interface: str
    extra:
      global: [ vrfs ]

vlan: # VLAN support
  supported_on: [ eos, iosv, vyos, dellos10, srlinux, none, routeros ]
  no_propagate: [ start_vlan_id, start_vni ]
  start_vlan_id: 1000
  start_vni: 100000
  attributes:
    global: [ mode ]
    node: [ mode ]
    link: [ access, native, mode, trunk ]
    vlans: [ id, vni, vrf, prefix, pool ]
    extra:
      global: [ vlans ]
      node: [ vlans ]

mpls: # LDP and BGP LU support
  supported_on: [ eos, iosv, csr, routeros, vyos ]
  config_after: [ vlan, ospf, isis, bgp ]
  transform_after: [ vlan, bgp ]
  ldp: True
  attributes:
    global: [ ldp, bgp, vpn ]
    node: [ ldp, bgp, vpn ]
    link: [ ldp ]

#
# Network automation defaults
#
automation:
  ansible:
    cleanup: [ ansible.cfg, hosts.yml, group_vars, host_vars, config ]
#
# Provider defaults
#
providers:
  libvirt:
    config: Vagrantfile
    start: vagrant up --provider libvirt
    stop: vagrant destroy -f
    probe: [ kvm-ok, virsh net-list, vagrant plugin list ]
    cleanup: [ Vagrantfile ]
  virtualbox:
    config: Vagrantfile
    start: vagrant up --provider virtualbox
    stop: vagrant destroy -f
    probe: [ VBoxManage -h, vagrant plugin list ]
    cleanup: [ Vagrantfile ]
    inventory:
      ansible_host: 127.0.0.1
    inventory_port_map:
      ssh: ansible_port

    forwarded:
      ssh: 2000
      http: 8000
      netconf: 3000

  clab:
    config: clab.yml
    template: clab.j2
    # Preserve env to allow user to configure PATH
    start: sudo -E containerlab deploy -t clab.yml
    stop: sudo -E containerlab destroy --cleanup -t clab.yml
    probe: [ "containerlab version" ]
    cleanup: [ clab.yml ]
    bridge_type: bridge # Use 'ovs-bridge' to create Openvswitch bridges

  external:
    config: external.txt
    template: external.j2
    start: "echo 'Enjoy!'"
    stop: "echo 'What?'"
    probe: [ ]
    cleanup: [ external.txt ]

ports:
  ssh: 22
  http: 80
  https: 443
  netconf: 830
  gnmi: 57400

#
# Device defaults
#
# Don't change this section unless you plan to add new devices
#
# Keys in "devices" dictionary are platform names.
#
# Each platform MUST have an interface name template, all other
# parameters are optional
#
# interface_name: Python formatting string used to generate interface names
# mgmt_if:        Name of management interface if it uses a name outside of
#                 interface_name scheme. When missing, "interface_name" and
#                 "ifindex_offset-1" are used to generate mgmt interface name
# ifindex_offset: Number of first data interface (default: 1)
# group_vars:     Ansible group variables
#
devices:
  # Empty device used to test Ansible playbooks
  none:
    interface_name: eth%d
    virtualbox:
      image: none
    libvirt:
      image: none
    external:
      image: none
    group_vars:
      ansible_connection: paramiko_ssh
      ansible_network_os: none
    features:
      vlan:
        model: switch
        svi_interface_name: Vlan{vlan}
        subif_name: "{ifname}.{vlan.access_id}"
  iosv:
    interface_name: GigabitEthernet0/%d
    group_vars:
      ansible_user: vagrant
      ansible_ssh_pass: vagrant
      ansible_become_method: enable
      ansible_become_password: vagrant
      ansible_network_os: ios
      ansible_connection: network_cli
    libvirt:
      image: cisco/iosv
      create:
        virt-install --connect=qemu:///system --name=vm_box --os-type=linux --arch=x86_64 --cpu host --vcpus=1
          --noacpi --machine=pc-1.0 --virt-type=kvm --watchdog i6300esb,action=reset --ram=512
          --disk path=vm.qcow2,bus=virtio,format=qcow2,cache=writethrough
          --network=network:vagrant-libvirt,model=e1000 --graphics none --import
    virtualbox:
      image: cisco/iosv
    features:
      initial:
        ipv4:
          unnumbered: False
        ipv6:
          lla: True
      ospf:
        unnumbered: True
      isis:
        unnumbered:
          ipv4: True
          ipv6: True
          network: True
      mpls:
        ldp: True
        bgp: True
        vpn: True
      vlan:
        model: router
        svi_interface_name: BVI{bvi}
        subif_name: "{ifname}.{subif_index}"
        mixed_trunk: True
      vrf:
        loopback_interface_name: Loopback{vrfidx}
    external:
      image: none
    graphite.icon: router

  csr:
    interface_name: GigabitEthernet%d
    ifindex_offset: 2
    virtualbox:
      image: cisco/csr1000v
    group_vars:
      ansible_user: vagrant
      ansible_ssh_pass: vagrant
      ansible_become_method: enable
      ansible_become_password: vagrant
      ansible_network_os: ios
      ansible_connection: network_cli
    node:
      min_mtu: 1500
    features:
      initial:
        ipv4:
          unnumbered: True
        ipv6:
          lla: True
      ospf:
        unnumbered: True
      isis:
        unnumbered:
          ipv4: True
          ipv6: True
          network: True
      mpls:
        ldp: True
        bgp: True
        vpn: True
      vrf:
        loopback_interface_name: Loopback{vrfidx}
    libvirt:
      image: cisco/csr1000v
      create:
        virt-install --connect=qemu:///system --name=vm_box --os-type=linux --os-variant=rhel4 --arch=x86_64 --cpu host --vcpus=1 --hvm
          --ram=4096 --disk path=vm.qcow2,bus=ide,format=qcow2 --network=network:vagrant-libvirt,model=virtio --graphics none --import
    external:
      image: none
    graphite.icon: router

  nxos:
    interface_name: Ethernet1/%d
    mgmt_if: mgmt0
    virtualbox:
      image: cisco/nexus9300v
    group_vars:
      ansible_user: vagrant
      ansible_ssh_pass: vagrant
      ansible_network_os: nxos
      ansible_connection: network_cli
    bfd:           # NXOS requires lower default timer values
      min_rx: 500
    features:
      initial:
        ipv4:
          unnumbered: True
        ipv6:
          lla: True
      ospf:
        unnumbered: True
      isis:
        unnumbered:
          ipv4: True
          ipv6: True
      vrf:
        loopback_interface_name: loopback{vrfidx}
    libvirt:
      create_template: nxos.xml.j2
      image: cisco/nexus9300v
    external:
      image: none
    graphite.icon: nexus5000

  eos:
    interface_name: Ethernet%d
    description: Arista vEOS
    mgmt_if: Management1
    virtualbox:
      image: arista/veos
    group_vars:
      ansible_user: vagrant
      ansible_ssh_pass: vagrant
      ansible_network_os: eos
      ansible_connection: network_cli
    features:
      initial:
        system_mtu: True
        ipv4:
          unnumbered: True
        ipv6:
          lla: True
      ospf:
        unnumbered: True
      isis:
        unnumbered:
          ipv4: True
          ipv6: True
          network: True
      mpls:
        ldp: True
        bgp: True
        vpn: True
      vlan:
        model: l3-switch
        svi_interface_name: Vlan{vlan}
        subif_name: "{ifname}.{subif_index}"
      vrf:
        loopback_interface_name: Loopback{vrfidx}
    clab:
      interface:
        name: et%d
      node:
        kind: ceos
        env:
          INTFTYPE: et
      mgmt_if: Management0
      image: ceos:4.26.4M
      group_vars:
        ansible_user: admin
        ansible_ssh_pass: admin
        ansible_become: yes
        ansible_become_method: enable
    libvirt:
      image: arista/veos
      create: |
        virt-install --connect=qemu:///system --name=vm_box --os-type=linux --arch=x86_64 --cpu host --vcpus=2 --hvm
          --ram=2048 --disk path=vm.qcow2,bus=ide,format=qcow2 --network=network:vagrant-libvirt,model=virtio --graphics none --import
    external:
      image: none
    graphite.icon: switch

  fortios:
    interface_name: port%d
    mgmt_if: port1
    ifindex_offset: 2
    libvirt:
      image: fortinet/fortios
    group_vars:
      ansible_user: admin
      ansible_password: admin
      ansible_network_os: fortinet.fortios.fortios
      ansible_connection: httpapi
      collections:
        - fortinet.fortios
      vdom: "root"
      ansible_httpapi_use_ssl: no
      ansible_httpapi_validate_certs: no
      ansible_httpapi_port: 80
      netsim_console_connection: ssh
    external:
      image: none
    graphite.icon: firewall

  frr:
    interface_name: eth%d
    mgmt_if: eth0
    group_vars:
      ansible_connection: docker
      ansible_network_os: frr
      ansible_python_interpreter: auto_silent
    clab:
      image: frrouting/frr:v7.5.0
      mtu: 1500
      node:
        kind: linux
    external:
      image: none
    graphite.icon: router

  linux:
    interface_name: eth%d
    mgmt_if: eth0
    role: host
    libvirt:
      image: generic/ubuntu2004
      group_vars:
        netlab_linux_distro: ubuntu
    virtualbox:
      image: generic/ubuntu2004
      group_vars:
        netlab_linux_distro: ubuntu
    group_vars:
      ansible_network_os: linux
      ansible_connection: paramiko
      ansible_user: vagrant
      ansible_ssh_pass: vagrant
      docker_shell: sh
      ansible_python_interpreter: auto_silent
    clab:
      image: python:3.9-alpine
      mtu: 1500
      node:
        kind: linux
      group_vars:
        ansible_connection: docker
        ansible_user: root
        netlab_linux_distro: vanilla
    external:
      image: none
    graphite.icon: server

  vsrx:
    interface_name: ge-0/0/%d
    ifindex_offset: 0
    mgmt_if: fxp0
    virtualbox:
      image: juniper/vsrx3
    group_vars:
      ansible_user: vagrant
      ansible_ssh_pass: Vagrant
      ansible_network_os: junos
      ansible_connection: netconf
      netsim_console_connection: ssh
    features:
      initial:
        ipv4:
          unnumbered: True
        ipv6:
          lla: True
      ospf:
        unnumbered: True
      isis:
        unnumbered:
          ipv4: True
          ipv6: True
    libvirt:
      image: juniper/vsrx3
      create_iso: vsrx
      create:
        virt-install --connect=qemu:///system --name=vm_box --os-variant=freebsd10 --arch=x86_64 --cpu host --vcpus=2 --hvm
          --ram=4096 --disk path=vm.qcow2,bus=ide,format=qcow2 --disk path=bootstrap.iso,device=cdrom,bus=ide
          --boot hd --network=network:vagrant-libvirt,model=virtio --graphics none --import
    external:
      image: none
    graphite.icon: firewall

  arcos:
    interface_name: swp%d
    mgmt_if: ma1
    libvirt:
      image: arcos/arcos4.1.1
    group_vars:
      ansible_user: root
      ansible_ssh_pass: arcos
      ansible_network_os: arcos
    graphite.icon: router

  cumulus:
    interface_name: swp%d
    mgmt_if: eth0
    libvirt:
      image: CumulusCommunity/cumulus-vx:4.4.0
    virtualbox:
      image: CumulusCommunity/cumulus-vx:4.3.0
    group_vars:
      ansible_user: vagrant
      ansible_ssh_pass: vagrant
      ansible_network_os: cumulus
      ansible_connection: paramiko
    features:
      initial:
        ipv4:
          unnumbered: True
        ipv6:
          lla: True
      ospf:
        unnumbered: True
    clab:
      mtu: 1500
      runtime: docker
      node:
        kind: cvx
      image: networkop/cx:4.3.0
      group_vars:
        ansible_connection: docker
        ansible_user: root
    external:
      image: none
    graphite.icon: switch

  cumulus_nvue:
    interface_name: swp%d
    mgmt_if: eth0
    libvirt:
      image: CumulusCommunity/cumulus-vx:5.0.1
    virtualbox:
      image: CumulusCommunity/cumulus-vx:5.0.1
    group_vars:
      ansible_user: cumulus
      ansible_ssh_pass: cumulus
      ansible_network_os: cumulus_nvue
      ansible_connection: paramiko
      ansible_python_interpreter: auto_silent
    features:
      initial:
        ipv4:
          unnumbered: True
        ipv6:
          lla: True
      ospf:
        unnumbered: True
    clab:
      mtu: 1500
      runtime: docker
      node:
        kind: cvx
      image: networkop/cx:5.0.1
      group_vars:
        ansible_connection: docker
        ansible_user: root
    external:
      image: none
    graphite.icon: switch

  srlinux:
    mgmt_if: mgmt0
    interface_name: ethernet-1/%d
    group_vars:
      ansible_user: admin
      ansible_ssh_pass: admin
      ansible_network_os: srlinux
      ansible_connection: paramiko
      netsim_console_connection: ssh
    sr:
      srgb_range_start: 500000
      srgb_range_size: 1000
      ipv6_sid_offset: 100
    bfd:           # SR Linux supports lower BFD timers than the global default
      min_tx: 100
      min_rx: 100
    clab:
      image: ghcr.io/nokia/srlinux
      node:
        kind: srl
        type: ixrd2
      interface:
        name: e1-%d
      group_vars:
        srlinux_grpc_port: 57400
    features:
      initial:
        system_mtu: True
        ipv4:
          unnumbered: False
        ipv6:
          lla: True
      vlan:
        model: router
        svi_interface_name: "{ifname}.{vlan}"
        subif_name: "{ifname}.{subif_index}"
      ospf:
        unnumbered: False
      isis:
        unnumbered:
          ipv4: False
          ipv6: True
          network: False
    external:
      image: none
    graphite.icon: router

  sros:
    mgmt_if: A/1
    interface_name: 1/1/c%d
    bgp:
      address_families:
        ibgp: [ ipv4, ipv6 ]
        ebgp: [ ipv4, ipv6 ]
    group_vars:
      ansible_user: admin
      ansible_ssh_pass: admin
      ansible_network_os: sros
      ansible_connection: paramiko_ssh
      netsim_console_connection: ssh
      sros_use_openconfig: False # Depends on pending PR for nokia.grpc.gnmi
    sr:
      srgb_range_start: 500000
      srgb_range_size: 1000
      ipv6_sid_offset: 100
    bfd:           # SR OS supports lower BFD timers than the global default
      min_tx: 100
      min_rx: 100
    features:
      initial:
        ipv4:
          unnumbered: True
        ipv6:
          lla: True
      ospf:
        unnumbered: True
      isis:
        unnumbered:
          ipv4: True
          ipv6: True
          network: False # SROS treats the interfaces as point-to-point and forms at most 1 adjacency
    clab:
      image: vrnetlab/vr-sros
      node:
        kind: vr-sros
        type: sr-1 # By default emulate SR-1
        license: /Projects/SR_OS_VSR-SIM_license.txt
      interface:
        name: eth%d
      group_vars:
        sros_grpc_port: 57400
    external:
      image: none
    graphite.icon: router

  vyos:
    interface_name: eth%d
    mgmt_if: eth0
    libvirt:
      image: vyos/vyos
    group_vars:
      ansible_network_os: vyos
      ansible_connection: paramiko
      ansible_user: vagrant
      ansible_ssh_pass: vagrant
    features:
      mpls:
        ldp: True
        vpn: True
      vlan:
        model: l3-switch
        svi_interface_name: "br0.{vlan}"
        subif_name: "{ifname}.{vlan.access_id}"
      vrf:
        loopback_interface_name: "dum{vrfidx}"
    external:
      image: none
    graphite.icon: router

  dellos10:
    interface_name: ethernet1/1/%d
    mgmt_if: mgmt1/1/1
    features:
      vlan:
        model: switch
        svi_interface_name: vlan{vlan}
      vrf:
        loopback_interface_name: loopback{vrfidx}
    libvirt:
      image: dell/os10
      create:
        virt-install --connect=qemu:///system --name=vm_box --arch=x86_64 --cpu host --vcpus=2 --hvm
          --ram=2048 --network=network:vagrant-libvirt,model=virtio --graphics none --import
          --disk path=vm.qcow2,format=qcow2,bus=sata
          --disk path=hdb_OS10-installer.qcow2,format=qcow2,bus=virtio
          --disk path=hdc_OS10-platform.qcow2,format=qcow2,bus=virtio
    group_vars:
      ansible_network_os: dellos10
      ansible_connection: network_cli
      ansible_user: vagrant
      ansible_ssh_pass: vagrant
    external:
      image: none
    graphite.icon: switch

  routeros:
    interface_name: ether%d
    mgmt_if: ether1
    ifindex_offset: 2
    libvirt:
      image: mikrotik/chr
    group_vars:
      ansible_network_os: routeros
      ansible_connection: network_cli
      ansible_user: admin
      ansible_ssh_pass: admin
    features:
      mpls:
        ldp: True
        vpn: True
      vlan:
        model: router
        svi_interface_name: bridge{vlan}
        subif_name: "{ifname}-{vlan.access_id}"
    external:
      image: none
    graphite.icon: router

#
# Output settings
#
outputs:
  graph:
    interface_labels: False
    node_address_label: True
    as_clusters: True
    colors:
      as: "#e8e8e8"
      node: "#ff9f01"
      stub: "#d1bfab"
      ibgp: "#613913"
      ebgp: "#b21a1a"
    margins:
      as: 16<|MERGE_RESOLUTION|>--- conflicted
+++ resolved
@@ -121,11 +121,7 @@
     global: [ use_ibgp ]
 
 vrf: # Basic VRF support
-<<<<<<< HEAD
-  supported_on: [ eos, iosv, csr, routeros, dellos10, vyos, cumulus_nvue, nxos ]
-=======
-  supported_on: [ eos, iosv, csr, routeros, dellos10, vyos, cumulus_nvue, srlinux ]
->>>>>>> 3cbd67b4
+  supported_on: [ eos, iosv, csr, routeros, dellos10, vyos, cumulus_nvue, nxos, srlinux ]
   config_after: [ vlan, ospf, isis, bgp, mpls ]
   transform_after: [ vlan, bgp ]
   as: 65000
