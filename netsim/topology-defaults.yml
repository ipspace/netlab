--- conflicted
+++ resolved
@@ -512,10 +512,7 @@
       group_vars:
         ansible_connection: docker
         ansible_user: root
-<<<<<<< HEAD
-=======
         ansible_python_interpreter: auto
->>>>>>> a51fe6f6
         
   srlinux:
     mgmt_if: mgmt0
