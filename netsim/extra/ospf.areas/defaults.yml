# bgp.session default settings -- mostly attributes
#
---
devices:
  cumulus_nvue.features.ospf.areas: True
  dellos10.features.ospf.areas: True
  frr.features.ospf.areas: True
  eos.features.ospf.areas: True
  ios.features.ospf.areas: True
  junos.features.ospf.areas: True
<<<<<<< HEAD
=======
  srlinux.features.ospf.areas: True
  vjunos-switch:
    copy: junos
  vjunos-router:
    copy: junos
  vptx:
    copy: junos
  vsrx:
    copy: junos
  vmx:
    copy: junos
>>>>>>> 56b17909

ospf:
  no_propagate:
    areas:
  attributes:
    global:
      areas:
        type: list
        _subtype:
          area: { type: ipv4, use: id, _required: True }
          kind: { type: str, valid_values: [ regular, stub, nssa ] }
          default:
            cost: int
          inter_area: bool
          filter:
            type: list
            _subtype: prefix_str
          range:
            type: list
            _subtype: prefix_str
          external_range:
            type: list
            _subtype: prefix_str
          external_filter:
            type: list
            _subtype: prefix_str
    node:
      areas:
        copy: global
    vrf:
      areas:
        copy: global<|MERGE_RESOLUTION|>--- conflicted
+++ resolved
@@ -8,20 +8,7 @@
   eos.features.ospf.areas: True
   ios.features.ospf.areas: True
   junos.features.ospf.areas: True
-<<<<<<< HEAD
-=======
   srlinux.features.ospf.areas: True
-  vjunos-switch:
-    copy: junos
-  vjunos-router:
-    copy: junos
-  vptx:
-    copy: junos
-  vsrx:
-    copy: junos
-  vmx:
-    copy: junos
->>>>>>> 56b17909
 
 ospf:
   no_propagate:
