--- conflicted
+++ resolved
@@ -14,20 +14,12 @@
 
     bfd.multiprotocol_bfd_link_state(node,'isis')
 
-<<<<<<< HEAD
-    # Determine the IS-IS network type for each interface, based on number of neighbors
-    # and whether the interface is passive
-    for l in node.get('interfaces',[]):
-        if 'isis' in l:
-            l.isis.network_type_p2p = len(l.get('neighbors',[])) == 1
-            l.isis.passive = l.type == "stub" or l.get('role',"") in ["stub","passive"]
-=======
     for af in ('ipv4','ipv6'):
       is_unnumbered = False
-      for l in node.interfaces:
+      for l in node.get('interfaces',[]):
         is_unnumbered = is_unnumbered or \
           'unnumbered' in l or \
-          af in l and isinstance(l[af],bool) and l[af]
+          (af in l and isinstance(l[af],bool) and l[af])
 
       if is_unnumbered and not topology.defaults.devices[node.device].features.isis.unnumbered[af]:
         common.error(
@@ -35,7 +27,7 @@
           common.IncorrectValue,
           'interfaces')
 
-    for l in node.interfaces:
+    for l in node.get('interfaces',[]):
       unnum_v4 = 'unnumbered' in l or ('ipv4' in l and isinstance(l.ipv4,bool) and l.ipv4)
       if unnum_v4 and \
           len(l.neighbors) > 1 and \
@@ -46,4 +38,8 @@
           f'.. unnumbered multi-access interfaces (link {l.name})',
           common.IncorrectValue,
           'interfaces')
->>>>>>> 532b99b8
+
+      # Determine the IS-IS network type for each interface, based on number of neighbors
+      # and whether the interface is passive
+      l.isis.network_type_p2p = len(l.get('neighbors',[])) == 1
+      l.isis.passive = l.type == "stub" or l.get('role',"") in ["stub","passive"]