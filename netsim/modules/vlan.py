--- conflicted
+++ resolved
@@ -500,13 +500,10 @@
                 prefix = topology.node[intf.node].vlans[vname].prefix
 
           link_data.interfaces.append(intf_data)            # Append the interface to vlan link
-
-<<<<<<< HEAD
         ifindex = ifindex + 1
-=======
+
       if common.debug_active('vlan'):
         print(f'... member link with interfaces: {link_data}')
->>>>>>> e3149a5a
 
       if routed_access_vlan(link_data,topology,vname):
         link_data.vlan.mode = 'route'
